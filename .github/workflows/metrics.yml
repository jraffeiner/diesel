on:
  schedule:
    - cron: "23 03 * * *"
  push:
    branches:
      - try_to_fix_metrics_job

name: Metrics

env:
  CARGO_INCREMENTAL: 0
  CARGO_NET_RETRY: 10
  RUSTUP_MAX_RETRIES: 10
  RUSTFLAGS: "-C target-cpu=native"

jobs:
  metrics:
    runs-on: ubuntu-latest
    strategy:
      fail-fast: false
      matrix:
        backend: ["postgres", "sqlite", "mysql"]
    env:
      BENCHER_PROJECT: diesel
      BENCHER_BRANCH: master
      BENCHER_ADAPTER: rust_criterion
    steps:
      - name: Checkout sources
        uses: actions/checkout@v4

      - name: cache
        uses: Swatinem/rust-cache@v2
        with:
          key: metrics-${{matrix.backend}}-cargo-${{ hashFiles('diesel_bench/Cargo.toml')}}

      - name: Install postgres (Linux)
        if: matrix.backend == 'postgres'
        run: |
          sudo apt-get update
          sudo DEBIAN_FRONTEND=noninteractive apt-get --purge remove postgresql\* -y
          sudo apt-get install gnupg2 -y
          curl -fsSL https://www.postgresql.org/media/keys/ACCC4CF8.asc|sudo gpg --dearmor -o /etc/apt/trusted.gpg.d/postgresql.gpg
          sudo sh -c 'echo "deb https://apt.postgresql.org/pub/repos/apt $(lsb_release -cs)-pgdg main" > /etc/apt/sources.list.d/pgdg.list'
          PG_VER=16
          sudo apt-get update
          sudo apt-get install -y libpq-dev postgresql-$PG_VER
          sudo tee /etc/postgresql/$PG_VER/main/pg_hba.conf <<'EOF'
          local   all             postgres                                peer
          local   all             all                                     peer
          host    all             all             127.0.0.1/32            trust
          host    all             all             ::1/128                 trust
          EOF
          sudo service postgresql start $PG_VER && sleep 3
          sudo -u postgres psql -c "ALTER USER postgres PASSWORD 'postgres';"
          sudo service postgresql restart $PG_VER && sleep 3
          echo 'DATABASE_URL=postgres://postgres:postgres@localhost:5432/' >> $GITHUB_ENV

      - name: Install sqlite (Linux)
        if: matrix.backend == 'sqlite'
        run: |
          sudo apt-get update
          sudo apt-get install -y libsqlite3-dev
          echo 'SQLITE_DATABASE_URL=/tmp/test.db' >> $GITHUB_ENV
          echo 'DATABASE_URL=sqlite:///tmp/test.db' >> $GITHUB_ENV

      - name: Install mysql (Linux)
        if: matrix.backend == 'mysql'
        run: |
          sudo systemctl start mysql.service
          sudo apt-get update
          sudo apt-get -y install libmysqlclient-dev
          mysql -e "create database diesel_test; create database diesel_unit_test; grant all on \`diesel_%\`.* to 'root'@'localhost';" -uroot -proot
          echo 'DATABASE_URL=mysql://root:root@localhost/diesel_test' >> $GITHUB_ENV

      - name: Install rust toolchain
        uses: dtolnay/rust-toolchain@stable

      - name: Run Benchmarks (Postgres)
        if: matrix.backend == 'postgres'
<<<<<<< HEAD
        run: cargo +stable bench --no-fail-fast --manifest-path diesel_bench/Cargo.toml --no-default-features --features "postgres sqlx-bench sqlx/postgres rust_postgres futures sea-orm sea-orm/sqlx-postgres criterion/async_tokio serde diesel-async diesel-async/postgres wtx"
=======
        run: bencher run 'cargo +stable bench --manifest-path diesel_bench/Cargo.toml --no-default-features --features "postgres sqlx-bench sqlx/postgres rust_postgres futures sea-orm sea-orm/sqlx-postgres criterion/async_tokio quaint quaint/postgresql quaint/serde-support serde diesel-async diesel-async/postgres wtx"'
>>>>>>> ad8ef479

      - name: Run Benchmarks (Sqlite)
        if: matrix.backend == 'sqlite'
        run: cargo +stable bench --no-fail-fast --manifest-path diesel_bench/Cargo.toml --no-default-features --features "sqlite sqlx-bench sqlx/sqlite tokio rusqlite futures sea-orm sea-orm/sqlx-sqlite criterion/async_tokio"

      - name: Run Benchmarks (Mysql)
        if: matrix.backend == 'mysql'
        run: cargo +stable bench --no-fail-fast --manifest-path diesel_bench/Cargo.toml --no-default-features --features "mysql sqlx-bench sqlx/mysql tokio rustorm rustorm/with-mysql rustorm_dao rust_mysql futures sea-orm sea-orm/sqlx-mysql criterion/async_tokio serde diesel-async diesel-async/mysql"

      - name: Push metrics
        env:
          SSH_AUTH_SOCK: /tmp/ssh_agent.sock
        run: |
          sudo apt-get -y install git

          mkdir ~/.ssh -p
          ssh-agent -a $SSH_AUTH_SOCK > /dev/null
          ssh-keyscan github.com >> ~/.ssh/known_hosts
          echo "${{ secrets.METRIC_ACCESS_KEY }}" >> ~/.ssh/id_ed25519
          chmod 600 ~/.ssh/id_ed25519
          df -h
          rm diesel_bench/target/release -rf
          # delete unwanted files from criterion
          find diesel_bench/target/criterion/ -iname '*.json' -delete
          find diesel_bench/target/criterion/ -type d -name "base" -exec rm -rv {} \; || true
          find diesel_bench/target/criterion/ -type d -empty -delete
          # free some space on the runner
          df -h
          sudo rm -rf /usr/share/dotnet
          df -h
          sudo rm -rf /opt/ghc
          df -h
          sudo rm -rf "/usr/local/share/boost"
          df -h
          sudo rm -rf "$AGENT_TOOLSDIRECTORY"
          df -h
          pwd
          git clone --depth 1 git@github.com:diesel-rs/metrics.git
          df -h

          cd metrics
          export FOLDER_NAME=$(date +%Y%m%d-%H%M%S)
          mkdir -p metrics/$FOLDER_NAME-$GITHUB_SHA-${{matrix.backend}}
          mv ../diesel_bench/target/criterion/* metrics/$FOLDER_NAME-$GITHUB_SHA-${{matrix.backend}}

          git add metrics/$FOLDER_NAME-$GITHUB_SHA-${{matrix.backend}}
          git -c user.name=Bot -c user.email=dummy@example.com commit --message "📈"

          git push origin master

      - name: cleanup
        if: always()
        env:
          SSH_AUTH_SOCK: /tmp/ssh_agent.sock
        run: |
          rm -rf diesel_bench/target/criterion
          ssh-add -D
          rm -Rf ~/.ssh<|MERGE_RESOLUTION|>--- conflicted
+++ resolved
@@ -77,11 +77,7 @@
 
       - name: Run Benchmarks (Postgres)
         if: matrix.backend == 'postgres'
-<<<<<<< HEAD
-        run: cargo +stable bench --no-fail-fast --manifest-path diesel_bench/Cargo.toml --no-default-features --features "postgres sqlx-bench sqlx/postgres rust_postgres futures sea-orm sea-orm/sqlx-postgres criterion/async_tokio serde diesel-async diesel-async/postgres wtx"
-=======
-        run: bencher run 'cargo +stable bench --manifest-path diesel_bench/Cargo.toml --no-default-features --features "postgres sqlx-bench sqlx/postgres rust_postgres futures sea-orm sea-orm/sqlx-postgres criterion/async_tokio quaint quaint/postgresql quaint/serde-support serde diesel-async diesel-async/postgres wtx"'
->>>>>>> ad8ef479
+        run: bencher run 'cargo +stable bench --no-fail-fast --manifest-path diesel_bench/Cargo.toml --no-default-features --features "postgres sqlx-bench sqlx/postgres rust_postgres futures sea-orm sea-orm/sqlx-postgres criterion/async_tokio serde diesel-async diesel-async/postgres wtx"'
 
       - name: Run Benchmarks (Sqlite)
         if: matrix.backend == 'sqlite'
