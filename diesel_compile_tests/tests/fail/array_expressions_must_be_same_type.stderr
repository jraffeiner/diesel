--- conflicted
+++ resolved
@@ -110,11 +110,7 @@
               <(T0, T1) as SelectableExpression<QS>>
               <(T0, T1, T2) as SelectableExpression<QS>>
               <(T0, T1, T2, T3) as SelectableExpression<QS>>
-<<<<<<< HEAD
-            and 142 others
-=======
-            and 143 others
->>>>>>> fd723880
+            and 148 others
     = note: required because of the requirements on the impl of `SelectableExpression<NoFromClause>` for `({integer}, diesel::expression::bound::Bound<diesel::sql_types::Double, f64>)`
     = note: 1 redundant requirements hidden
     = note: required because of the requirements on the impl of `SelectableExpression<NoFromClause>` for `diesel::pg::expression::array::ArrayLiteral<({integer}, diesel::expression::bound::Bound<diesel::sql_types::Double, f64>), diesel::sql_types::Double>`
@@ -138,11 +134,7 @@
               <(T0, T1) as ValidGrouping<__GroupByClause>>
               <(T0, T1, T2) as ValidGrouping<__GroupByClause>>
               <(T0, T1, T2, T3) as ValidGrouping<__GroupByClause>>
-<<<<<<< HEAD
-            and 127 others
-=======
-            and 131 others
->>>>>>> fd723880
+            and 133 others
     = note: required because of the requirements on the impl of `ValidGrouping<()>` for `({integer}, diesel::expression::bound::Bound<diesel::sql_types::Double, f64>)`
     = note: 1 redundant requirements hidden
     = note: required because of the requirements on the impl of `ValidGrouping<()>` for `diesel::pg::expression::array::ArrayLiteral<({integer}, diesel::expression::bound::Bound<diesel::sql_types::Double, f64>), diesel::sql_types::Double>`
@@ -160,11 +152,7 @@
              <(T0, T1) as SelectableExpression<QS>>
              <(T0, T1, T2) as SelectableExpression<QS>>
              <(T0, T1, T2, T3) as SelectableExpression<QS>>
-<<<<<<< HEAD
-           and 142 others
-=======
-           and 143 others
->>>>>>> fd723880
+           and 148 others
    = note: required because of the requirements on the impl of `SelectableExpression<NoFromClause>` for `({integer}, diesel::expression::bound::Bound<diesel::sql_types::Double, f64>)`
    = note: 1 redundant requirements hidden
    = note: required because of the requirements on the impl of `SelectableExpression<NoFromClause>` for `diesel::pg::expression::array::ArrayLiteral<({integer}, diesel::expression::bound::Bound<diesel::sql_types::Double, f64>), diesel::sql_types::Double>`
@@ -183,11 +171,7 @@
              <(T0, T1) as ValidGrouping<__GroupByClause>>
              <(T0, T1, T2) as ValidGrouping<__GroupByClause>>
              <(T0, T1, T2, T3) as ValidGrouping<__GroupByClause>>
-<<<<<<< HEAD
-           and 127 others
-=======
-           and 131 others
->>>>>>> fd723880
+           and 133 others
    = note: required because of the requirements on the impl of `ValidGrouping<()>` for `({integer}, diesel::expression::bound::Bound<diesel::sql_types::Double, f64>)`
    = note: 1 redundant requirements hidden
    = note: required because of the requirements on the impl of `ValidGrouping<()>` for `diesel::pg::expression::array::ArrayLiteral<({integer}, diesel::expression::bound::Bound<diesel::sql_types::Double, f64>), diesel::sql_types::Double>`
@@ -205,11 +189,7 @@
              <() as QueryFragment<DB>>
              <(T0, T1) as QueryFragment<__DB>>
              <(T0, T1, T2) as QueryFragment<__DB>>
-<<<<<<< HEAD
-           and 249 others
-=======
-           and 253 others
->>>>>>> fd723880
+           and 255 others
    = note: required because of the requirements on the impl of `QueryFragment<Pg>` for `({integer}, diesel::expression::bound::Bound<diesel::sql_types::Double, f64>)`
    = note: 3 redundant requirements hidden
    = note: required because of the requirements on the impl of `QueryFragment<Pg>` for `SelectStatement<NoFromClause, diesel::query_builder::select_clause::SelectClause<diesel::pg::expression::array::ArrayLiteral<({integer}, diesel::expression::bound::Bound<diesel::sql_types::Double, f64>), diesel::sql_types::Double>>>`
@@ -226,11 +206,7 @@
              <() as QueryId>
              <(T0, T1) as QueryId>
              <(T0, T1, T2) as QueryId>
-<<<<<<< HEAD
-           and 214 others
-=======
-           and 218 others
->>>>>>> fd723880
+           and 220 others
    = note: required because of the requirements on the impl of `QueryId` for `({integer}, diesel::expression::bound::Bound<diesel::sql_types::Double, f64>)`
    = note: 3 redundant requirements hidden
    = note: required because of the requirements on the impl of `QueryId` for `SelectStatement<NoFromClause, diesel::query_builder::select_clause::SelectClause<diesel::pg::expression::array::ArrayLiteral<({integer}, diesel::expression::bound::Bound<diesel::sql_types::Double, f64>), diesel::sql_types::Double>>>`
@@ -252,10 +228,6 @@
              <(T0, T1) as diesel::Expression>
              <(T0, T1, T2) as diesel::Expression>
              <(T0, T1, T2, T3) as diesel::Expression>
-<<<<<<< HEAD
-           and 107 others
-=======
-           and 112 others
->>>>>>> fd723880
+           and 113 others
    = note: required because of the requirements on the impl of `AsExpression<diesel::sql_types::Double>` for `{integer}`
    = note: required because of the requirements on the impl of `AsExpressionList<diesel::sql_types::Double>` for `({integer}, f64)`